--- conflicted
+++ resolved
@@ -208,28 +208,13 @@
     }),
     callback: z.void(),
   },
-<<<<<<< HEAD
+  CANCEL: {
+    message: z.object({
+      timeoutInMs: z.number(),
+    }),
+    callback: z.void(),
+  },
   RESOLVE_WAITPOINT: {
-=======
-  CANCEL: {
-    message: z.object({
-      timeoutInMs: z.number(),
-    }),
-    callback: z.void(),
-  },
-  WAITPOINT_CREATED: {
-    message: z.object({
-      version: z.literal("v1").default("v1"),
-      wait: z.object({
-        id: z.string(),
-      }),
-      waitpoint: z.object({
-        id: z.string(),
-      }),
-    }),
-  },
-  WAITPOINT_COMPLETED: {
->>>>>>> 053389d9
     message: z.object({
       version: z.literal("v1").default("v1"),
       waitpoint: CompletedWaitpoint,
