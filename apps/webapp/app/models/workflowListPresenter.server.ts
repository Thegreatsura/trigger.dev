import invariant from "tiny-invariant";
import type { PrismaClient } from "~/db.server";
import { prisma } from "~/db.server";
<<<<<<< HEAD
import { getRuntimeEnvironment } from "./runtimeEnvironment.server";
import type { ExternalSource, Workflow } from "./workflow.server";
import { getServiceMetadatas } from "./integrations.server";
=======
import { WorkflowsPresenter } from "~/presenters/workflowsPresenter.server";
import { getRuntimeEnvironment } from "./runtimeEnvironment.server";
>>>>>>> 067dbfc0

export type WorkflowListItem = Awaited<
  ReturnType<WorkflowListPresenter["data"]>
>[number];

export class WorkflowListPresenter {
  #prismaClient: PrismaClient;

  constructor(prismaClient: PrismaClient = prisma) {
    this.#prismaClient = prismaClient;
  }

  async data(organizationSlug: string, environmentSlug: string) {
    const organization = await this.#prismaClient.organization.findUnique({
      where: { slug: organizationSlug },
      select: { id: true },
    });
    invariant(organization, "Organization not found");

    const runtimeEnvironment = await getRuntimeEnvironment({
      organizationId: organization.id,
      slug: environmentSlug,
    });
    invariant(runtimeEnvironment, "Runtime environment not found");

    const workflowsPresenter = new WorkflowsPresenter();

    return workflowsPresenter.data(
      { organization: { slug: organizationSlug }, isArchived: false },
      runtimeEnvironment.id
    );
<<<<<<< HEAD
    const servicesMetadata = await getServiceMetadatas(true);

    return workflows.map((workflow) => {
      const lastRun =
        workflow.runs[0] === undefined
          ? undefined
          : {
              finishedAt: workflow.runs[0].finishedAt,
              status: workflow.runs[0].status,
            };

      return {
        id: workflow.id,
        title: workflow.title,
        slug: workflow.slug,
        status: workflow.status,
        trigger: triggerProperties(
          workflow,
          workflow.externalSource ?? undefined,
          workflow.schedulerSources[0] ?? undefined,
          workflow.internalSources[0] ?? undefined
        ),
        integrations: {
          source: workflow.service
            ? servicesMetadata[workflow.service]
            : undefined,
          services: workflow.externalServices.map(
            (service) => servicesMetadata[service.service]
          ),
        },
        lastRun,
      };
    });
  }
}

function getWorkflows(
  prismaClient: PrismaClient,
  organizationSlug: string,
  environmentId: string
) {
  return prismaClient.workflow.findMany({
    where: { organization: { slug: organizationSlug }, isArchived: false },
    include: {
      externalServices: {
        select: {
          service: true,
        },
      },
      externalSource: {
        select: {
          service: true,
          source: true,
        },
      },
      schedulerSources: {
        select: {
          schedule: true,
        },
        where: {
          environmentId,
        },
        orderBy: { createdAt: "desc" },
        take: 1,
      },
      internalSources: {
        select: {
          source: true,
          type: true,
        },
        where: {
          environmentId,
        },
        orderBy: { createdAt: "desc" },
        take: 1,
      },
      runs: {
        select: {
          finishedAt: true,
          status: true,
        },
        take: 1,
        orderBy: { finishedAt: { sort: "desc", nulls: "last" } },
      },
    },
    orderBy: [
      { disabledAt: { sort: "asc", nulls: "first" } },
      { title: "asc" },
    ],
  });
}

function triggerProperties(
  workflow: Pick<Workflow, "type" | "eventNames">,
  externalSource?: Pick<ExternalSource, "service" | "source">,
  schedulerSource?: Pick<SchedulerSource, "schedule">,
  internalSource?: Pick<InternalSource, "type" | "source">
): {
  type: Workflow["type"];
  typeTitle: string;
  title: string;
  properties?: DisplayProperties["properties"];
} {
  switch (workflow.type) {
    case "WEBHOOK": {
      invariant(externalSource, "External source is required for webhook");

      let displayProperties: DisplayProperties;
      switch (externalSource.service) {
        case "github":
          if (github.internalIntegration.webhooks) {
            displayProperties =
              github.internalIntegration.webhooks?.displayProperties(
                externalSource.source
              );
          } else {
            displayProperties = {
              title: externalSource.service,
            };
          }
          break;
        default:
          displayProperties = {
            title: externalSource.service,
          };
          break;
      }

      return {
        type: workflow.type,
        typeTitle: "Webhook",
        title: displayProperties.title,
        properties: displayProperties.properties,
      };
    }
    case "SCHEDULE": {
      if (!schedulerSource) {
        return {
          type: workflow.type,
          typeTitle: "Schedule",
          title: "Not configured",
        };
      }

      const source = ScheduleSourceSchema.parse(schedulerSource.schedule);

      if ("rateOf" in source) {
        const unit =
          "minutes" in source.rateOf
            ? source.rateOf.minutes > 1
              ? "minutes"
              : "minute"
            : "hours" in source.rateOf
            ? source.rateOf.hours > 1
              ? "hours"
              : "hour"
            : source.rateOf.days > 1
            ? "days"
            : "day";

        const value =
          "minutes" in source.rateOf
            ? source.rateOf.minutes
            : "hours" in source.rateOf
            ? source.rateOf.hours
            : source.rateOf.days;

        return {
          type: workflow.type,
          typeTitle: "Schedule",
          title: `Every ${value} ${unit}`,
        };
      } else {
        return {
          type: workflow.type,
          typeTitle: "Schedule",
          title: cronstrue.toString(source.cron, {
            throwExceptionOnParseError: false,
            verbose: false,
            use24HourTimeFormat: true,
          }),
          properties: [{ key: "Cron Expression", value: source.cron }],
        };
      }
    }
    case "CUSTOM_EVENT":
      return {
        type: workflow.type,
        typeTitle: "Custom event",
        title: `on: ${workflow.eventNames.join(", ")}`,
      };
    case "SLACK_INTERACTION": {
      if (!internalSource) {
        return {
          type: workflow.type,
          typeTitle: "Slack interaction",
          title: "on: Slack interaction",
        };
      }

      const slackSource = SlackInteractionSourceSchema.safeParse(
        internalSource.source
      );

      if (!slackSource.success) {
        return {
          type: workflow.type,
          typeTitle: "Slack interaction",
          title: "on: Slack interaction",
        };
      }

      const title =
        slackSource.data.type === "block_action"
          ? `block_id = ${slackSource.data.blockId}`
          : `callback_id = ${slackSource.data.callbackIds.join(", ")}`;

      return {
        type: workflow.type,
        typeTitle: "Slack interaction",
        title: title,
        properties:
          slackSource.data.type === "block_action" &&
          slackSource.data.actionIds.length > 0
            ? [
                {
                  key: "Action ID",
                  value: slackSource.data.actionIds.join(", "),
                },
              ]
            : undefined,
      };
    }
    default: {
      return {
        type: workflow.type,
        typeTitle: triggerLabel(workflow.type),
        title: workflow.type,
      };
    }
=======
>>>>>>> 067dbfc0
  }
}<|MERGE_RESOLUTION|>--- conflicted
+++ resolved
@@ -1,14 +1,8 @@
 import invariant from "tiny-invariant";
 import type { PrismaClient } from "~/db.server";
 import { prisma } from "~/db.server";
-<<<<<<< HEAD
-import { getRuntimeEnvironment } from "./runtimeEnvironment.server";
-import type { ExternalSource, Workflow } from "./workflow.server";
-import { getServiceMetadatas } from "./integrations.server";
-=======
 import { WorkflowsPresenter } from "~/presenters/workflowsPresenter.server";
 import { getRuntimeEnvironment } from "./runtimeEnvironment.server";
->>>>>>> 067dbfc0
 
 export type WorkflowListItem = Awaited<
   ReturnType<WorkflowListPresenter["data"]>
@@ -40,248 +34,5 @@
       { organization: { slug: organizationSlug }, isArchived: false },
       runtimeEnvironment.id
     );
-<<<<<<< HEAD
-    const servicesMetadata = await getServiceMetadatas(true);
-
-    return workflows.map((workflow) => {
-      const lastRun =
-        workflow.runs[0] === undefined
-          ? undefined
-          : {
-              finishedAt: workflow.runs[0].finishedAt,
-              status: workflow.runs[0].status,
-            };
-
-      return {
-        id: workflow.id,
-        title: workflow.title,
-        slug: workflow.slug,
-        status: workflow.status,
-        trigger: triggerProperties(
-          workflow,
-          workflow.externalSource ?? undefined,
-          workflow.schedulerSources[0] ?? undefined,
-          workflow.internalSources[0] ?? undefined
-        ),
-        integrations: {
-          source: workflow.service
-            ? servicesMetadata[workflow.service]
-            : undefined,
-          services: workflow.externalServices.map(
-            (service) => servicesMetadata[service.service]
-          ),
-        },
-        lastRun,
-      };
-    });
-  }
-}
-
-function getWorkflows(
-  prismaClient: PrismaClient,
-  organizationSlug: string,
-  environmentId: string
-) {
-  return prismaClient.workflow.findMany({
-    where: { organization: { slug: organizationSlug }, isArchived: false },
-    include: {
-      externalServices: {
-        select: {
-          service: true,
-        },
-      },
-      externalSource: {
-        select: {
-          service: true,
-          source: true,
-        },
-      },
-      schedulerSources: {
-        select: {
-          schedule: true,
-        },
-        where: {
-          environmentId,
-        },
-        orderBy: { createdAt: "desc" },
-        take: 1,
-      },
-      internalSources: {
-        select: {
-          source: true,
-          type: true,
-        },
-        where: {
-          environmentId,
-        },
-        orderBy: { createdAt: "desc" },
-        take: 1,
-      },
-      runs: {
-        select: {
-          finishedAt: true,
-          status: true,
-        },
-        take: 1,
-        orderBy: { finishedAt: { sort: "desc", nulls: "last" } },
-      },
-    },
-    orderBy: [
-      { disabledAt: { sort: "asc", nulls: "first" } },
-      { title: "asc" },
-    ],
-  });
-}
-
-function triggerProperties(
-  workflow: Pick<Workflow, "type" | "eventNames">,
-  externalSource?: Pick<ExternalSource, "service" | "source">,
-  schedulerSource?: Pick<SchedulerSource, "schedule">,
-  internalSource?: Pick<InternalSource, "type" | "source">
-): {
-  type: Workflow["type"];
-  typeTitle: string;
-  title: string;
-  properties?: DisplayProperties["properties"];
-} {
-  switch (workflow.type) {
-    case "WEBHOOK": {
-      invariant(externalSource, "External source is required for webhook");
-
-      let displayProperties: DisplayProperties;
-      switch (externalSource.service) {
-        case "github":
-          if (github.internalIntegration.webhooks) {
-            displayProperties =
-              github.internalIntegration.webhooks?.displayProperties(
-                externalSource.source
-              );
-          } else {
-            displayProperties = {
-              title: externalSource.service,
-            };
-          }
-          break;
-        default:
-          displayProperties = {
-            title: externalSource.service,
-          };
-          break;
-      }
-
-      return {
-        type: workflow.type,
-        typeTitle: "Webhook",
-        title: displayProperties.title,
-        properties: displayProperties.properties,
-      };
-    }
-    case "SCHEDULE": {
-      if (!schedulerSource) {
-        return {
-          type: workflow.type,
-          typeTitle: "Schedule",
-          title: "Not configured",
-        };
-      }
-
-      const source = ScheduleSourceSchema.parse(schedulerSource.schedule);
-
-      if ("rateOf" in source) {
-        const unit =
-          "minutes" in source.rateOf
-            ? source.rateOf.minutes > 1
-              ? "minutes"
-              : "minute"
-            : "hours" in source.rateOf
-            ? source.rateOf.hours > 1
-              ? "hours"
-              : "hour"
-            : source.rateOf.days > 1
-            ? "days"
-            : "day";
-
-        const value =
-          "minutes" in source.rateOf
-            ? source.rateOf.minutes
-            : "hours" in source.rateOf
-            ? source.rateOf.hours
-            : source.rateOf.days;
-
-        return {
-          type: workflow.type,
-          typeTitle: "Schedule",
-          title: `Every ${value} ${unit}`,
-        };
-      } else {
-        return {
-          type: workflow.type,
-          typeTitle: "Schedule",
-          title: cronstrue.toString(source.cron, {
-            throwExceptionOnParseError: false,
-            verbose: false,
-            use24HourTimeFormat: true,
-          }),
-          properties: [{ key: "Cron Expression", value: source.cron }],
-        };
-      }
-    }
-    case "CUSTOM_EVENT":
-      return {
-        type: workflow.type,
-        typeTitle: "Custom event",
-        title: `on: ${workflow.eventNames.join(", ")}`,
-      };
-    case "SLACK_INTERACTION": {
-      if (!internalSource) {
-        return {
-          type: workflow.type,
-          typeTitle: "Slack interaction",
-          title: "on: Slack interaction",
-        };
-      }
-
-      const slackSource = SlackInteractionSourceSchema.safeParse(
-        internalSource.source
-      );
-
-      if (!slackSource.success) {
-        return {
-          type: workflow.type,
-          typeTitle: "Slack interaction",
-          title: "on: Slack interaction",
-        };
-      }
-
-      const title =
-        slackSource.data.type === "block_action"
-          ? `block_id = ${slackSource.data.blockId}`
-          : `callback_id = ${slackSource.data.callbackIds.join(", ")}`;
-
-      return {
-        type: workflow.type,
-        typeTitle: "Slack interaction",
-        title: title,
-        properties:
-          slackSource.data.type === "block_action" &&
-          slackSource.data.actionIds.length > 0
-            ? [
-                {
-                  key: "Action ID",
-                  value: slackSource.data.actionIds.join(", "),
-                },
-              ]
-            : undefined,
-      };
-    }
-    default: {
-      return {
-        type: workflow.type,
-        typeTitle: triggerLabel(workflow.type),
-        title: workflow.type,
-      };
-    }
-=======
->>>>>>> 067dbfc0
   }
 }