--- conflicted
+++ resolved
@@ -116,8 +116,6 @@
   return session;
 }
 
-<<<<<<< HEAD
-=======
 export async function findLatestSession(environmentId: string) {
   const session = await prisma.runtimeEnvironmentSession.findFirst({
     where: {
@@ -131,7 +129,6 @@
   return session;
 }
 
->>>>>>> d6297991
 export type DisplayableInputEnvironment = Prisma.RuntimeEnvironmentGetPayload<{
   select: {
     id: true;
