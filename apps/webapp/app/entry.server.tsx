--- conflicted
+++ resolved
@@ -192,15 +192,11 @@
   }
 
   console.error(error);
-<<<<<<< HEAD
 
   if (error instanceof Error && error.message === "division by zero") {
     console.log("⚠️  possible graphile-worker migration issue detected");
     console.log("⚠️  see: https://trigger.dev/docs/documentation/guides/self-hosting/graphile-migration");
   }
 }
-=======
-}
-
-const sqsEventConsumer = singleton("sqsEventConsumer", getSharedSqsEventConsumer);
->>>>>>> 067e19fe
+
+const sqsEventConsumer = singleton("sqsEventConsumer", getSharedSqsEventConsumer);