import {
  createReadableStreamFromReadable,
  type DataFunctionArgs,
  type EntryContext,
} from "@remix-run/node"; // or cloudflare/deno
import { RemixServer } from "@remix-run/react";
import { parseAcceptLanguage } from "intl-parse-accept-language";
import isbot from "isbot";
import { renderToPipeableStream } from "react-dom/server";
import { PassThrough } from "stream";
import * as Worker from "~/services/worker.server";
import { LocaleContextProvider } from "./components/primitives/LocaleProvider";
import {
  OperatingSystemContextProvider,
  OperatingSystemPlatform,
} from "./components/primitives/OperatingSystemProvider";
<<<<<<< HEAD

import { initializeWebSocketServer } from "./v3/handleWebsockets.server";
initializeWebSocketServer();
=======
import { getSharedSqsEventConsumer } from "./services/events/sqsEventConsumer";
import { singleton } from "./utils/singleton";
>>>>>>> d934feb0

const ABORT_DELAY = 30000;

export default function handleRequest(
  request: Request,
  responseStatusCode: number,
  responseHeaders: Headers,
  remixContext: EntryContext
) {
  const acceptLanguage = request.headers.get("accept-language");
  const locales = parseAcceptLanguage(acceptLanguage, {
    validate: Intl.DateTimeFormat.supportedLocalesOf,
  });

  //get whether it's a mac or pc from the headers
  const platform: OperatingSystemPlatform = request.headers.get("user-agent")?.includes("Mac")
    ? "mac"
    : "windows";

  // If the request is from a bot, we want to wait for the full
  // response to render before sending it to the client. This
  // ensures that bots can see the full page content.
  if (isbot(request.headers.get("user-agent"))) {
    return handleBotRequest(
      request,
      responseStatusCode,
      responseHeaders,
      remixContext,
      locales,
      platform
    );
  }

  return handleBrowserRequest(
    request,
    responseStatusCode,
    responseHeaders,
    remixContext,
    locales,
    platform
  );
}

function handleBotRequest(
  request: Request,
  responseStatusCode: number,
  responseHeaders: Headers,
  remixContext: EntryContext,
  locales: string[],
  platform: OperatingSystemPlatform
) {
  return new Promise((resolve, reject) => {
    let shellRendered = false;
    const { pipe, abort } = renderToPipeableStream(
      <OperatingSystemContextProvider platform={platform}>
        <LocaleContextProvider locales={locales}>
          <RemixServer context={remixContext} url={request.url} abortDelay={ABORT_DELAY} />,
        </LocaleContextProvider>
      </OperatingSystemContextProvider>,
      {
        onAllReady() {
          shellRendered = true;
          const body = new PassThrough();
          const stream = createReadableStreamFromReadable(body);

          responseHeaders.set("Content-Type", "text/html");

          resolve(
            new Response(stream, {
              headers: responseHeaders,
              status: responseStatusCode,
            })
          );

          pipe(body);
        },
        onShellError(error: unknown) {
          reject(error);
        },
        onError(error: unknown) {
          responseStatusCode = 500;
          // Log streaming rendering errors from inside the shell.  Don't log
          // errors encountered during initial shell rendering since they'll
          // reject and get logged in handleDocumentRequest.
          if (shellRendered) {
            console.error(error);
          }
        },
      }
    );

    setTimeout(abort, ABORT_DELAY);
  });
}

function handleBrowserRequest(
  request: Request,
  responseStatusCode: number,
  responseHeaders: Headers,
  remixContext: EntryContext,
  locales: string[],
  platform: OperatingSystemPlatform
) {
  return new Promise((resolve, reject) => {
    let shellRendered = false;
    const { pipe, abort } = renderToPipeableStream(
      <OperatingSystemContextProvider platform={platform}>
        <LocaleContextProvider locales={locales}>
          <RemixServer context={remixContext} url={request.url} abortDelay={ABORT_DELAY} />
        </LocaleContextProvider>
      </OperatingSystemContextProvider>,
      {
        onShellReady() {
          shellRendered = true;
          const body = new PassThrough();
          const stream = createReadableStreamFromReadable(body);

          responseHeaders.set("Content-Type", "text/html");

          resolve(
            new Response(stream, {
              headers: responseHeaders,
              status: responseStatusCode,
            })
          );

          pipe(body);
        },
        onShellError(error: unknown) {
          reject(error);
        },
        onError(error: unknown) {
          responseStatusCode = 500;
          // Log streaming rendering errors from inside the shell.  Don't log
          // errors encountered during initial shell rendering since they'll
          // reject and get logged in handleDocumentRequest.
          if (shellRendered) {
            console.error(error);
          }
        },
      }
    );

    setTimeout(abort, ABORT_DELAY);
  });
}

export function handleError(error: unknown, { request, params, context }: DataFunctionArgs) {
  logError(error, request);
}

Worker.init().catch((error) => {
  logError(error);
});

function logError(error: unknown, request?: Request) {
  console.error(error);

  if (error instanceof Error && error.message.startsWith("There are locked jobs present")) {
    console.log("⚠️  graphile-worker migration issue detected!");
  }
}

<<<<<<< HEAD
export { express } from "./express.server";
=======
process.on("uncaughtException", (error, origin) => {
  if (
    error instanceof Prisma.PrismaClientKnownRequestError ||
    error instanceof Prisma.PrismaClientUnknownRequestError
  ) {
    // Don't exit the process if the error is a Prisma error
    logger.error("uncaughtException prisma error", {
      error,
      prismaMessage: error.message,
      code: "code" in error ? error.code : undefined,
      meta: "meta" in error ? error.meta : undefined,
      stack: error.stack,
      origin,
    });
  } else {
    logger.error("uncaughtException", {
      error: { name: error.name, message: error.message, stack: error.stack },
      origin,
    });
  }

  process.exit(1);
});

const sqsEventConsumer = singleton("sqsEventConsumer", getSharedSqsEventConsumer);

export { apiRateLimiter } from "./services/apiRateLimit.server";
export { socketIo } from "./v3/handleSocketIo.server";
export { wss } from "./v3/handleWebsockets.server";
export { registryProxy } from "./v3/registryProxy.server";
export { runWithHttpContext } from "./services/httpAsyncStorage.server";
import { eventLoopMonitor } from "./eventLoopMonitor.server";
import { env } from "./env.server";
import { logger } from "./services/logger.server";
import { Prisma } from "./db.server";

if (env.EVENT_LOOP_MONITOR_ENABLED === "1") {
  eventLoopMonitor.enable();
}
>>>>>>> d934feb0
<|MERGE_RESOLUTION|>--- conflicted
+++ resolved
@@ -14,14 +14,8 @@
   OperatingSystemContextProvider,
   OperatingSystemPlatform,
 } from "./components/primitives/OperatingSystemProvider";
-<<<<<<< HEAD
-
 import { initializeWebSocketServer } from "./v3/handleWebsockets.server";
 initializeWebSocketServer();
-=======
-import { getSharedSqsEventConsumer } from "./services/events/sqsEventConsumer";
-import { singleton } from "./utils/singleton";
->>>>>>> d934feb0
 
 const ABORT_DELAY = 30000;
 
@@ -185,9 +179,8 @@
   }
 }
 
-<<<<<<< HEAD
 export { express } from "./express.server";
-=======
+
 process.on("uncaughtException", (error, origin) => {
   if (
     error instanceof Prisma.PrismaClientKnownRequestError ||
@@ -212,8 +205,6 @@
   process.exit(1);
 });
 
-const sqsEventConsumer = singleton("sqsEventConsumer", getSharedSqsEventConsumer);
-
 export { apiRateLimiter } from "./services/apiRateLimit.server";
 export { socketIo } from "./v3/handleSocketIo.server";
 export { wss } from "./v3/handleWebsockets.server";
@@ -226,5 +217,4 @@
 
 if (env.EVENT_LOOP_MONITOR_ENABLED === "1") {
   eventLoopMonitor.enable();
-}
->>>>>>> d934feb0
+}